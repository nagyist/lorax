--- conflicted
+++ resolved
@@ -63,16 +63,8 @@
           images: |
             ghcr.io/predibase/lorax
           tags: |
-<<<<<<< HEAD
             type=raw,value=dev,enable=${{ github.ref == 'refs/heads/dev-image' }}
       
-=======
-            type=semver,pattern={{version}}
-            type=semver,pattern={{major}}.{{minor}}
-            type=sha,prefix=,suffix=,format=short
-            type=raw,value=main,enable=${{ github.ref == 'refs/heads/main' }}
-
->>>>>>> 15a38d5d
       - name: Create a hash from tags
         env:
           tags: ${{ steps.meta.outputs.tags }}
